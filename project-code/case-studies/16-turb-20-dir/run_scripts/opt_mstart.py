--- conflicted
+++ resolved
@@ -414,13 +414,8 @@
     # prob.model.deriv_options['type'] = 'fd'
     # prob.model.deriv_options['form'] = 'central'
     # prob.model.deriv_options['step_size'] = 1.0e-8
-<<<<<<< HEAD
-    from openmdao.api import DirectSolver
-    #prob.model.linear_solver = DirectSolver()
-=======
     # from openmdao.api import DirectSolver
     # prob.model.linear_solver = DirectSolver()
->>>>>>> cde418fb
     prob.driver = pyOptSparseDriver()
 
     if opt_algorithm == 'snopt':
